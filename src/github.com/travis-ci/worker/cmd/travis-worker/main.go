package main

import (
	"fmt"
	"log"
	"net/http"
	_ "net/http/pprof"
	"os"
	"os/exec"
	"os/signal"
	"syscall"
	"time"

	"github.com/Sirupsen/logrus"
	"github.com/Sirupsen/logrus/hooks/sentry"
	"github.com/codegangsta/cli"
	"github.com/rcrowley/go-metrics"
	"github.com/rcrowley/go-metrics/librato"
	"github.com/streadway/amqp"
	"github.com/travis-ci/worker"
	"github.com/travis-ci/worker/backend"
	"github.com/travis-ci/worker/config"
	"github.com/travis-ci/worker/context"
	gocontext "golang.org/x/net/context"
)

var (
	bootTime = time.Now().UTC()
)

func main() {
	app := cli.NewApp()
	app.Usage = "Travis Worker daemon"
	app.Version = worker.VersionString
	app.Author = "Travis CI GmbH"
	app.Email = "contact+travis-worker@travis-ci.com"

	app.Flags = config.Flags
	app.Action = runWorker

	app.Run(os.Args)
}

func runWorker(c *cli.Context) {
	if os.Getenv("START_HOOK") != "" {
		_ = exec.Command("/bin/sh", "-c", os.Getenv("START_HOOK")).Run()
	}

	if os.Getenv("STOP_HOOK") != "" {
		defer exec.Command("/bin/sh", "-c", os.Getenv("STOP_HOOK")).Run()
	}

	ctx, cancel := gocontext.WithCancel(gocontext.Background())
	logger := context.LoggerFromContext(ctx)

	logrus.SetFormatter(&logrus.TextFormatter{DisableColors: true})

	if c.String("pprof-port") != "" {
		// Start net/http/pprof server
		go func() {
			http.ListenAndServe(fmt.Sprintf("localhost:%s", c.String("pprof-port")), nil)
		}()
	}

	if c.Bool("debug") {
		logrus.SetLevel(logrus.DebugLevel)
	}

	cfg := config.FromCLIContext(c)

	if c.Bool("echo-config") {
		config.WriteEnvConfig(cfg, os.Stdout)
		return
	}

	logger.WithFields(logrus.Fields{
		"cfg": fmt.Sprintf("%#v", cfg),
	}).Debug("read config")

	logger.Info("worker started")
	defer logger.Info("worker finished")

	setupSentry(logger, cfg)
	setupLibrato(logger, cfg, c)

	amqpConn, err := amqp.Dial(cfg.AmqpURI)
	if err != nil {
		logger.WithField("err", err).Error("couldn't connect to AMQP")
		return
	}
	go amqpErrorWatcher(amqpConn, logger, cancel)

	logger.Debug("connected to AMQP")

	generator := worker.NewBuildScriptGenerator(cfg)
	logger.WithFields(logrus.Fields{
		"build_script_generator": fmt.Sprintf("%#v", generator),
	}).Debug("built")

	provider, err := backend.NewProvider(cfg.ProviderName, cfg.ProviderConfig)
	if err != nil {
		logger.WithField("err", err).Error("couldn't create backend provider")
		return
	}
	logger.WithFields(logrus.Fields{
		"provider": fmt.Sprintf("%#v", provider),
	}).Debug("built")

	commandDispatcher := worker.NewCommandDispatcher(ctx, amqpConn)
	logger.WithFields(logrus.Fields{
		"command_dispatcher": fmt.Sprintf("%#v", commandDispatcher),
	}).Debug("built")
	go commandDispatcher.Run()

	pool := worker.NewProcessorPool(cfg.Hostname, ctx, cfg.HardTimeout, cfg.LogTimeout,
		amqpConn, provider, generator, commandDispatcher)

	pool.SkipShutdownOnLogTimeout = cfg.SkipShutdownOnLogTimeout
	logger.WithFields(logrus.Fields{
		"pool": pool,
	}).Debug("built")

<<<<<<< HEAD
	signalChan := make(chan os.Signal, 1)
	signal.Notify(signalChan, syscall.SIGTERM, syscall.SIGINT,
		syscall.SIGUSR1, syscall.SIGTTIN, syscall.SIGTTOU)
	go func() {
		for {
			select {
			case sig := <-signalChan:
				switch sig {
				case syscall.SIGINT:
					logger.Info("SIGINT received, starting graceful shutdown")
					pool.GracefulShutdown()
				case syscall.SIGTERM:
					logger.Info("SIGTERM received, shutting down immediately")
					cancel()
				case syscall.SIGTTIN:
					logger.Info("SIGTTIN received, adding processor to pool")
					pool.Incr()
				case syscall.SIGTTOU:
					logger.Info("SIGTTIN received, removing processor from pool")
					pool.Decr()
				case syscall.SIGUSR1:
					logger.WithFields(logrus.Fields{
						"version":   worker.VersionString,
						"revision":  worker.RevisionString,
						"generated": worker.GeneratedString,
						"boot_time": bootTime.String(),
						"uptime":    time.Since(bootTime),
						"pool_size": pool.Size(),
					}).Info("SIGUSR1 received, dumping info")
					pool.Each(func(n int, proc *worker.Processor) {
						logger.WithFields(logrus.Fields{
							"n":         n,
							"id":        proc.ID,
							"job":       fmt.Sprintf("%#v", proc.CurrentJob),
							"processed": proc.ProcessedCount,
						}).Info("processor info")
					})
				default:
					logger.WithField("signal", sig).Info("ignoring unknown signal")
				}
			default:
				time.Sleep(time.Second)
			}
		}
	}()
=======
	go signalHandler(logger, pool, cancel)
>>>>>>> 8b7f48ea

	logger.WithFields(logrus.Fields{
		"pool_size":  cfg.PoolSize,
		"queue_name": cfg.QueueName,
	}).Debug("running pool")

	pool.Run(cfg.PoolSize, cfg.QueueName)

	err = amqpConn.Close()
	if err != nil {
		logger.WithField("err", err).Error("couldn't close AMQP connection cleanly")
		return
	}
}

func setupSentry(logger *logrus.Entry, cfg *config.Config) {
	if cfg.SentryDSN != "" {
		sentryHook, err := logrus_sentry.NewSentryHook(cfg.SentryDSN, []logrus.Level{logrus.PanicLevel, logrus.FatalLevel, logrus.ErrorLevel})
		if err != nil {
			logger.WithField("err", err).Error("couldn't create sentry hook")
		}

		logrus.AddHook(sentryHook)
	}
}

func setupLibrato(logger *logrus.Entry, cfg *config.Config, c *cli.Context) {
	if cfg.LibratoEmail != "" && cfg.LibratoToken != "" && cfg.LibratoSource != "" {
		logger.Info("starting librato metrics reporter")
		go librato.Librato(metrics.DefaultRegistry, time.Minute, cfg.LibratoEmail, cfg.LibratoToken, cfg.LibratoSource, []float64{0.95}, time.Millisecond)
	} else if !c.Bool("silence-metrics") {
		logger.Info("starting logger metrics reporter")
		go metrics.Log(metrics.DefaultRegistry, time.Minute, log.New(os.Stderr, "metrics: ", log.Lmicroseconds))
	}
}

func signalHandler(logger *logrus.Entry, pool *worker.ProcessorPool, cancel gocontext.CancelFunc) {
	signalChan := make(chan os.Signal, 1)
	signal.Notify(signalChan, syscall.SIGTERM, syscall.SIGINT, syscall.SIGUSR1)
	for {
		select {
		case sig := <-signalChan:
			if sig == syscall.SIGINT {
				logger.Info("SIGINT received, starting graceful shutdown")
				pool.GracefulShutdown()
			} else if sig == syscall.SIGTERM {
				logger.Info("SIGTERM received, shutting down immediately")
				cancel()
			} else if sig == syscall.SIGUSR1 {
				logger.WithFields(logrus.Fields{
					"version":   worker.VersionString,
					"revision":  worker.RevisionString,
					"generated": worker.GeneratedString,
					"boot_time": bootTime,
					"uptime":    time.Since(bootTime),
				}).Info("SIGUSR1 received, dumping info")
				pool.Each(func(n int, proc *worker.Processor) {
					logger.WithFields(logrus.Fields{
						"n":         n,
						"id":        proc.ID,
						"job":       fmt.Sprintf("%#v", proc.CurrentJob),
						"processed": proc.ProcessedCount,
					}).Info("processor info")
				})
			} else {
				logger.WithField("signal", sig).Info("ignoring unknown signal")
			}
		default:
			time.Sleep(time.Second)
		}
	}
}

func amqpErrorWatcher(amqpConn *amqp.Connection, logger *logrus.Entry, cancel gocontext.CancelFunc) {
	errChan := make(chan *amqp.Error)
	errChan = amqpConn.NotifyClose(errChan)

	err, ok := <-errChan
	if ok {
		logger.WithField("err", err).Error("amqp connection errored, terminating")
		cancel()
	}
}<|MERGE_RESOLUTION|>--- conflicted
+++ resolved
@@ -120,55 +120,7 @@
 		"pool": pool,
 	}).Debug("built")
 
-<<<<<<< HEAD
-	signalChan := make(chan os.Signal, 1)
-	signal.Notify(signalChan, syscall.SIGTERM, syscall.SIGINT,
-		syscall.SIGUSR1, syscall.SIGTTIN, syscall.SIGTTOU)
-	go func() {
-		for {
-			select {
-			case sig := <-signalChan:
-				switch sig {
-				case syscall.SIGINT:
-					logger.Info("SIGINT received, starting graceful shutdown")
-					pool.GracefulShutdown()
-				case syscall.SIGTERM:
-					logger.Info("SIGTERM received, shutting down immediately")
-					cancel()
-				case syscall.SIGTTIN:
-					logger.Info("SIGTTIN received, adding processor to pool")
-					pool.Incr()
-				case syscall.SIGTTOU:
-					logger.Info("SIGTTIN received, removing processor from pool")
-					pool.Decr()
-				case syscall.SIGUSR1:
-					logger.WithFields(logrus.Fields{
-						"version":   worker.VersionString,
-						"revision":  worker.RevisionString,
-						"generated": worker.GeneratedString,
-						"boot_time": bootTime.String(),
-						"uptime":    time.Since(bootTime),
-						"pool_size": pool.Size(),
-					}).Info("SIGUSR1 received, dumping info")
-					pool.Each(func(n int, proc *worker.Processor) {
-						logger.WithFields(logrus.Fields{
-							"n":         n,
-							"id":        proc.ID,
-							"job":       fmt.Sprintf("%#v", proc.CurrentJob),
-							"processed": proc.ProcessedCount,
-						}).Info("processor info")
-					})
-				default:
-					logger.WithField("signal", sig).Info("ignoring unknown signal")
-				}
-			default:
-				time.Sleep(time.Second)
-			}
-		}
-	}()
-=======
 	go signalHandler(logger, pool, cancel)
->>>>>>> 8b7f48ea
 
 	logger.WithFields(logrus.Fields{
 		"pool_size":  cfg.PoolSize,
@@ -207,23 +159,32 @@
 
 func signalHandler(logger *logrus.Entry, pool *worker.ProcessorPool, cancel gocontext.CancelFunc) {
 	signalChan := make(chan os.Signal, 1)
-	signal.Notify(signalChan, syscall.SIGTERM, syscall.SIGINT, syscall.SIGUSR1)
+	signal.Notify(signalChan, syscall.SIGTERM, syscall.SIGINT,
+		syscall.SIGUSR1, syscall.SIGTTIN, syscall.SIGTTOU)
 	for {
 		select {
 		case sig := <-signalChan:
-			if sig == syscall.SIGINT {
+			switch sig {
+			case syscall.SIGINT:
 				logger.Info("SIGINT received, starting graceful shutdown")
 				pool.GracefulShutdown()
-			} else if sig == syscall.SIGTERM {
+			case syscall.SIGTERM:
 				logger.Info("SIGTERM received, shutting down immediately")
 				cancel()
-			} else if sig == syscall.SIGUSR1 {
+			case syscall.SIGTTIN:
+				logger.Info("SIGTTIN received, adding processor to pool")
+				pool.Incr()
+			case syscall.SIGTTOU:
+				logger.Info("SIGTTIN received, removing processor from pool")
+				pool.Decr()
+			case syscall.SIGUSR1:
 				logger.WithFields(logrus.Fields{
 					"version":   worker.VersionString,
 					"revision":  worker.RevisionString,
 					"generated": worker.GeneratedString,
-					"boot_time": bootTime,
+					"boot_time": bootTime.String(),
 					"uptime":    time.Since(bootTime),
+					"pool_size": pool.Size(),
 				}).Info("SIGUSR1 received, dumping info")
 				pool.Each(func(n int, proc *worker.Processor) {
 					logger.WithFields(logrus.Fields{
@@ -233,7 +194,7 @@
 						"processed": proc.ProcessedCount,
 					}).Info("processor info")
 				})
-			} else {
+			default:
 				logger.WithField("signal", sig).Info("ignoring unknown signal")
 			}
 		default:
