--- conflicted
+++ resolved
@@ -391,15 +391,11 @@
 	session.Stdout = output
 	session.Stderr = output
 
-<<<<<<< HEAD
-	err = session.Run("bash ~/wrapper.sh")
-=======
 	errChan := make(chan error)
 
 	go func() {
 		errChan <- session.Run("bash ~/wrapper.sh")
 	}()
-	defer output.Close()
 
 	select {
 	case <-ctx.Done():
@@ -407,7 +403,6 @@
 	case err = <-errChan:
 	}
 
->>>>>>> 43c7a82e
 	if err == nil {
 		return &RunResult{Completed: true, ExitCode: 0}, nil
 	}
