--- conflicted
+++ resolved
@@ -4,12 +4,9 @@
 
 ## [Unreleased]
 ### Added
-<<<<<<< HEAD
 - multi-source-job-queue: funnels arbitrary other job queues into a single source
 - "self" field in various log records for correlation
-=======
 - config: Initial sleep duration prior to beginning job execution
->>>>>>> 86460beb
 
 ### Changed
 - amqp-log-writer, http-log-writer: check context done to prevent goroutine leakage
@@ -18,11 +15,8 @@
     - check context done to prevent goroutine leakage
     - attach context to all HTTP requests
     - more debug logging
-<<<<<<< HEAD
 - step-write-worker-info: report the job type (amqp/http/file) in instance line
-=======
 - processor: check for cancellation in between various steps
->>>>>>> 86460beb
 
 ### Deprecated
 
