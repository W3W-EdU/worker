package backend

import (
	"bytes"
	"crypto/rand"
	"crypto/rsa"
	"crypto/x509"
	"encoding/base64"
	"encoding/json"
	"encoding/pem"
	"fmt"
	"io"
	"io/ioutil"
	mathrand "math/rand"
	"net/http"
	"net/url"
	"regexp"
	"sort"
	"strconv"
	"strings"
	"sync"
	"sync/atomic"
	"text/template"
	"time"

	gocontext "context"

	"cloud.google.com/go/compute/metadata"
	"github.com/cenk/backoff"
	"github.com/mitchellh/multistep"
	"github.com/pborman/uuid"
	"github.com/pkg/errors"
	"github.com/sirupsen/logrus"
	"github.com/travis-ci/worker/config"
	"github.com/travis-ci/worker/context"
	"github.com/travis-ci/worker/image"
	"github.com/travis-ci/worker/metrics"
	"github.com/travis-ci/worker/ratelimit"
	"github.com/travis-ci/worker/remote"
	"github.com/travis-ci/worker/ssh"
	"github.com/travis-ci/worker/winrm"
	"go.opencensus.io/plugin/ochttp"
	"go.opencensus.io/trace"
	"golang.org/x/oauth2"
	"golang.org/x/oauth2/google"
	"golang.org/x/oauth2/jwt"
	compute "google.golang.org/api/compute/v1"
	"google.golang.org/api/googleapi"
)

const (
	defaultGCEMachineType        = "n1-standard-2"
	defaultGCEPremiumMachineType = "n1-standard-4"
	defaultGCENetwork            = "default"
	defaultGCEDiskSize           = int64(20)
	defaultGCELanguage           = "minimal"
	defaultGCEBootPollSleep      = 3 * time.Second
	defaultGCEBootPrePollSleep   = 15 * time.Second
	defaultGCEStopPollSleep      = 3 * time.Second
	defaultGCEStopPrePollSleep   = 15 * time.Second
	defaultGCESubnet             = "default"
	defaultGCEUploadRetries      = uint64(120)
	defaultGCEUploadRetrySleep   = 1 * time.Second
	defaultGCEImageSelectorType  = "env"
	defaultGCEImage              = "travis-ci.+"
	defaultGCEGpuCount           = int64(0)
	defaultGCEGpuType            = "nvidia-tesla-p100"

	defaultGCERateLimitMaxCalls         = uint64(10)
	defaultGCERateLimitDuration         = time.Second
	defaultGCERateLimitDynamicConfigTTL = time.Minute

	defaultGCESSHDialTimeout = 5 * time.Second
	defaultGCEWarmerTimeout  = 5 * time.Second
)

var (
	gceHelp = map[string]string{
		"ACCOUNT_JSON":           "[REQUIRED] account JSON config",
		"AUTO_IMPLODE":           "schedule a poweroff at HARD_TIMEOUT_MINUTES in the future (default true)",
		"BOOT_POLL_SLEEP":        fmt.Sprintf("sleep interval between polling server for instance ready status (default %v)", defaultGCEBootPollSleep),
		"BOOT_PRE_POLL_SLEEP":    fmt.Sprintf("time to sleep prior to polling server for instance ready status (default %v)", defaultGCEBootPrePollSleep),
		"DEFAULT_LANGUAGE":       fmt.Sprintf("default language to use when looking up image (default %q)", defaultGCELanguage),
		"DETERMINISTIC_HOSTNAME": "assign deterministic hostname based on repo slug and job id (default false)",
		"DISK_SIZE":              fmt.Sprintf("disk size in GB (default %v)", defaultGCEDiskSize),
		"GPU_COUNT":              fmt.Sprintf("number of GPUs to use (default %v)", defaultGCEGpuCount),
		"GPU_TYPE":               fmt.Sprintf("type of GPU to use (default %q)", defaultGCEGpuType),
		"IMAGE_ALIASES":          "comma-delimited strings used as stable names for images, used only when image selector type is \"env\"",
		"IMAGE_DEFAULT":          fmt.Sprintf("default image name to use when none found (default %q)", defaultGCEImage),
		"IMAGE_SELECTOR_TYPE":    fmt.Sprintf("image selector type (\"env\" or \"api\", default %q)", defaultGCEImageSelectorType),
		"IMAGE_SELECTOR_URL":     "URL for image selector API, used only when image selector is \"api\"",
		"IMAGE_[ALIAS_]{ALIAS}":  "full name for a given alias given via IMAGE_ALIASES, where the alias form in the key is uppercased and normalized by replacing non-alphanumerics with _",
		"MACHINE_TYPE":           fmt.Sprintf("machine name (default %q)", defaultGCEMachineType),
		"MINIMUM_CPU_PLATFORM":   "minimum cpu platform",
		"NETWORK":                fmt.Sprintf("network name (default %q)", defaultGCENetwork),
		"PREEMPTIBLE":            "boot job instances with preemptible flag enabled (default false)",
		"PREMIUM_MACHINE_TYPE":   fmt.Sprintf("premium machine type (default %q)", defaultGCEPremiumMachineType),
		"PROJECT_ID":             "[REQUIRED] GCE project id (will try to auto detect it if not set)",
		"PUBLIC_IP":              "boot job instances with a public ip, disable this for NAT (default true)",
		"PUBLIC_IP_CONNECT":      "connect to the public ip of the instance instead of the internal, only takes effect if PUBLIC_IP is true (default true)",
		"IMAGE_PROJECT_ID":       "GCE project id to use for images, will use PROJECT_ID if not specified",

		"RATE_LIMIT_PREFIX":             "prefix for the rate limit key in Redis",
		"RATE_LIMIT_REDIS_URL":          "URL to Redis instance to use for rate limiting",
		"RATE_LIMIT_MAX_CALLS":          fmt.Sprintf("number of calls per duration to let through to the GCE API (default %d)", defaultGCERateLimitMaxCalls),
		"RATE_LIMIT_DURATION":           fmt.Sprintf("interval in which to let max-calls through to the GCE API (default %v)", defaultGCERateLimitDuration),
		"RATE_LIMIT_DYNAMIC_CONFIG":     "get max-calls and duration dynamically through redis (default false)",
		"RATE_LIMIT_DYNAMIC_CONFIG_TTL": fmt.Sprintf("time to cache dynamic config for (default %v)", defaultGCERateLimitDynamicConfigTTL),

		"BACKOFF_RETRY_MAX":     "maximum allowed duration of generic exponential backoff retries (default 1m)",
		"REGION":                "[REQUIRED] region in which to deploy",
		"SKIP_STOP_POLL":        "immediately return after issuing first instance deletion request (default false)",
		"SSH_DIAL_TIMEOUT":      fmt.Sprintf("connection timeout for ssh connections (default %v)", defaultGCESSHDialTimeout),
		"STOP_POLL_SLEEP":       fmt.Sprintf("sleep interval between polling server for instance stop status (default %v)", defaultGCEStopPollSleep),
		"STOP_PRE_POLL_SLEEP":   fmt.Sprintf("time to sleep prior to polling server for instance stop status (default %v)", defaultGCEStopPrePollSleep),
		"SUBNETWORK":            fmt.Sprintf("the subnetwork in which to launch build instances (gce internal default \"%v\")", defaultGCESubnet),
		"UPLOAD_RETRIES":        fmt.Sprintf("number of times to attempt to upload script before erroring (default %d)", defaultGCEUploadRetries),
		"UPLOAD_RETRY_SLEEP":    fmt.Sprintf("sleep interval between script upload attempts (default %v)", defaultGCEUploadRetrySleep),
		"WARMER_URL":            "URL for warmer service",
		"WARMER_TIMEOUT":        fmt.Sprintf("timeout for requests to warmer service (default %v)", defaultGCEWarmerTimeout),
		"WARMER_SSH_PASSPHRASE": fmt.Sprintf("The passphrase used to decipher instace SSH keys"),
		"ZONE":                  "zone in which to deploy job instaces into (default is to use all zones in the region)",
	}

	errGCEMissingIPAddressError   = fmt.Errorf("no IP address found")
	errGCEInstanceDeletionNotDone = fmt.Errorf("instance deletion not done")

	gceStartupScript = template.Must(template.New("gce-startup").Parse(`#!/usr/bin/env bash
{{ if .AutoImplode }}echo poweroff | at now + {{ .HardTimeoutMinutes }} minutes{{ end }}
cat > ~travis/.ssh/authorized_keys <<EOF
{{ .SSHPubKey }}
EOF
chown -R travis:travis ~travis/.ssh/
`))

	gceWindowsStartupScript = template.Must(template.New("gce-windows-startup").Parse(`
shutdown -s -t {{ .HardTimeoutSeconds }}
net localgroup administrators travis /add
$pw = '{{ .WindowsPassword }}' | ConvertTo-SecureString -AsPlainText -Force
Set-LocalUser -Name travis -Password $pw
`))

	// FIXME: get rid of the need for this global goop
	gceCustomHTTPTransport     http.RoundTripper
	gceCustomHTTPTransportLock sync.Mutex
)

type gceStartupScriptData struct {
	AutoImplode        bool
	HardTimeoutMinutes int64
	SSHPubKey          string
	HardTimeoutSeconds int64
	WindowsPassword    string
}

func init() {
	Register("gce", "Google Compute Engine", gceHelp, newGCEProvider)
}

type gceOpError struct {
	Err *compute.OperationError
}

func (oe *gceOpError) Error() string {
	errStrs := []string{}
	for _, err := range oe.Err.Errors {
		errStrs = append(errStrs, fmt.Sprintf("code=%s location=%s message=%s",
			err.Code, err.Location, err.Message))
	}

	return strings.Join(errStrs, ", ")
}

type gceAccountJSON struct {
	ClientEmail string `json:"client_email"`
	PrivateKey  string `json:"private_key"`
}

type gceProvider struct {
	client               *compute.Service
	projectID            string
	imageProjectID       string
	ic                   *gceInstanceConfig
	cfg                  *config.ProviderConfig
	allZonesForRegion    []string
	machineTypeSelfLinks map[string]string

	backoffRetryMax       time.Duration
	deterministicHostname bool
	imageSelectorType     string
	imageSelector         image.Selector
	imageCache            *sync.Map
	bootPollSleep         time.Duration
	bootPrePollSleep      time.Duration
	defaultLanguage       string
	defaultImage          string
	uploadRetries         uint64
	uploadRetrySleep      time.Duration
	sshDialer             ssh.Dialer
	sshDialTimeout        time.Duration

	rateLimiter         ratelimit.RateLimiter
	rateLimitMaxCalls   uint64
	rateLimitDuration   time.Duration
	rateLimitQueueDepth uint64

	warmerUrl           *url.URL
	warmerTimeout       time.Duration
	warmerSSHPassphrase string
}

type gceInstanceConfig struct {
	MinimumCpuPlatform string
	MachineType        string
	PremiumMachineType string
	Zone               *compute.Zone
	Network            *compute.Network
	Subnetwork         *compute.Subnetwork
	AcceleratorConfig  *compute.AcceleratorConfig
	DiskSize           int64
	SSHPubKey          string
	AutoImplode        bool
	HardTimeoutMinutes int64
	StopPollSleep      time.Duration
	StopPrePollSleep   time.Duration
	SkipStopPoll       bool
	Preemptible        bool
	PublicIP           bool
	PublicIPConnect    bool
	Site               string
}

type gceStartMultistepWrapper struct {
	f func(*gceStartContext) multistep.StepAction
	c *gceStartContext
}

func (gsmw *gceStartMultistepWrapper) Run(multistep.StateBag) multistep.StepAction {
	return gsmw.f(gsmw.c)
}

func (gsmw *gceStartMultistepWrapper) Cleanup(multistep.StateBag) { }

type gceStartContext struct {
	startAttributes      *StartAttributes
	progresser           Progresser
	ctx                  gocontext.Context
	sshDialer            ssh.Dialer
	instChan             chan Instance
	errChan              chan error
	image                *compute.Image
	script               string
	bootStart            time.Time
	instance             *compute.Instance
	instanceInsertOpName string
	instanceWarmedIP     string
	windowsPassword      string
	zoneName             string
	machineType          string
	premiumMachineType   string
}

type gceInstance struct {
	zoneName string
	client   *compute.Service
	provider *gceProvider
	instance *compute.Instance
	//ic       *gceInstanceConfig

	progresser Progresser
	sshDialer  ssh.Dialer

	authUser     string
	cachedIPAddr string

	projectID string
	imageName string

	startupDuration time.Duration
	os              string
	windowsPassword string

	warmed bool
}

type gceInstanceStopContext struct {
	ctx              gocontext.Context
	errChan          chan error
	instanceDeleteOp *compute.Operation
}

type gceInstanceStopMultistepWrapper struct {
	f func(*gceInstanceStopContext) multistep.StepAction
	c *gceInstanceStopContext
}

func (gismw *gceInstanceStopMultistepWrapper) Run(multistep.StateBag) multistep.StepAction {
	return gismw.f(gismw.c)
}

func (gismw *gceInstanceStopMultistepWrapper) Cleanup(multistep.StateBag) { }

func newGCEProvider(cfg *config.ProviderConfig) (Provider, error) {
	var (
		err error
	)

	client, err := buildGoogleComputeService(cfg)
	if err != nil {
		return nil, err
	}

	if !cfg.IsSet("ACCOUNT_JSON") {
		return nil, fmt.Errorf("missing ACCOUNT_JSON")
	}

	projectID := cfg.Get("PROJECT_ID")
	if metadata.OnGCE() {
		projectID, err = metadata.ProjectID()
		if err != nil {
			return nil, errors.Wrap(err, "could not get project id from metadata api")
		}
	}
	if projectID == "" {
		return nil, fmt.Errorf("missing PROJECT_ID")
	}

	imageProjectID := projectID
	if cfg.IsSet("IMAGE_PROJECT_ID") {
		imageProjectID = cfg.Get("IMAGE_PROJECT_ID")
	}

	region := ""
	if cfg.IsSet("REGION") {
		region = cfg.Get("REGION")
	} else if metadata.OnGCE() {
		zoneName, err := metadata.Zone()
		if err != nil {
			return nil, errors.Wrap(err, "could not get zone from metadata api")
		}
		zone, zErr := client.Zones.Get(projectID, zoneName).Do()
		if zErr != nil {
			return nil, errors.Wrap(zErr, "could not get zone from compute api")
		}
		zoneURI := fmt.Sprintf("https://www.googleapis.com/compute/v1/projects/%s/regions/(.*)", projectID)
		quotedZoneURI := strings.Replace(zoneURI, "/", "\\/", -1)
		re := regexp.MustCompile(quotedZoneURI)
		region = re.FindStringSubmatch(zone.Region)[1]
	} else {
		return nil, fmt.Errorf("missing REGION")
	}

	cfg.Set("REGION", region)

	minimumCpuPlatform := ""
	if cfg.IsSet("MINIMUM_CPU_PLATFORM") {
		minimumCpuPlatform = cfg.Get("MINIMUM_CPU_PLATFORM")
	}

	mtName := defaultGCEMachineType
	if cfg.IsSet("MACHINE_TYPE") {
		mtName = cfg.Get("MACHINE_TYPE")
	}

	premiumMTName := defaultGCEPremiumMachineType
	if cfg.IsSet("PREMIUM_MACHINE_TYPE") {
		premiumMTName = cfg.Get("PREMIUM_MACHINE_TYPE")
	}

	nwName := defaultGCENetwork
	if cfg.IsSet("NETWORK") {
		nwName = cfg.Get("NETWORK")
	}

	cfg.Set("NETWORK", nwName)

	diskSize := defaultGCEDiskSize
	if cfg.IsSet("DISK_SIZE") {
		ds, err := strconv.ParseInt(cfg.Get("DISK_SIZE"), 10, 64)
		if err == nil {
			diskSize = ds
		}
	}

	bootPollSleep := defaultGCEBootPollSleep
	if cfg.IsSet("BOOT_POLL_SLEEP") {
		si, err := time.ParseDuration(cfg.Get("BOOT_POLL_SLEEP"))
		if err != nil {
			return nil, err
		}
		bootPollSleep = si
	}

	bootPrePollSleep := defaultGCEBootPrePollSleep
	if cfg.IsSet("BOOT_PRE_POLL_SLEEP") {
		si, err := time.ParseDuration(cfg.Get("BOOT_PRE_POLL_SLEEP"))
		if err != nil {
			return nil, err
		}
		bootPrePollSleep = si
	}

	stopPollSleep := defaultGCEStopPollSleep
	if cfg.IsSet("STOP_POLL_SLEEP") {
		si, err := time.ParseDuration(cfg.Get("STOP_POLL_SLEEP"))
		if err != nil {
			return nil, err
		}
		stopPollSleep = si
	}

	stopPrePollSleep := defaultGCEStopPrePollSleep
	if cfg.IsSet("STOP_PRE_POLL_SLEEP") {
		si, err := time.ParseDuration(cfg.Get("STOP_PRE_POLL_SLEEP"))
		if err != nil {
			return nil, err
		}
		stopPrePollSleep = si
	}

	skipStopPoll := false
	if cfg.IsSet("SKIP_STOP_POLL") {
		ssp, err := strconv.ParseBool(cfg.Get("SKIP_STOP_POLL"))
		if err != nil {
			return nil, err
		}
		skipStopPoll = ssp
	}

	site := ""
	if cfg.IsSet("TRAVIS_SITE") {
		site = cfg.Get("TRAVIS_SITE")
	}

	uploadRetries := defaultGCEUploadRetries
	if cfg.IsSet("UPLOAD_RETRIES") {
		ur, err := strconv.ParseUint(cfg.Get("UPLOAD_RETRIES"), 10, 64)
		if err != nil {
			return nil, err
		}
		uploadRetries = ur
	}

	uploadRetrySleep := defaultGCEUploadRetrySleep
	if cfg.IsSet("UPLOAD_RETRY_SLEEP") {
		si, err := time.ParseDuration(cfg.Get("UPLOAD_RETRY_SLEEP"))
		if err != nil {
			return nil, err
		}
		uploadRetrySleep = si
	}

	defaultLanguage := defaultGCELanguage
	if cfg.IsSet("DEFAULT_LANGUAGE") {
		defaultLanguage = cfg.Get("DEFAULT_LANGUAGE")
	}

	defaultImage := defaultGCEImage
	if cfg.IsSet("IMAGE_DEFAULT") {
		defaultImage = cfg.Get("IMAGE_DEFAULT")
	}

	defaultAcceleratorConfig := &compute.AcceleratorConfig{}

	defaultAcceleratorConfig.AcceleratorType = defaultGCEGpuType
	if cfg.IsSet("GPU_TYPE") {
		defaultAcceleratorConfig.AcceleratorType = cfg.Get("GPU_TYPE")
	}

	defaultAcceleratorConfig.AcceleratorCount = defaultGCEGpuCount
	if cfg.IsSet("GPU_COUNT") {
		dgc, err := strconv.ParseInt(cfg.Get("GPU_COUNT"), 0, 64)
		if err != nil {
			return nil, err
		}
		defaultAcceleratorConfig.AcceleratorCount = dgc
	}

	autoImplode := true
	if cfg.IsSet("AUTO_IMPLODE") {
		ai, err := strconv.ParseBool(cfg.Get("AUTO_IMPLODE"))
		if err != nil {
			return nil, err
		}
		autoImplode = ai
	}

	imageSelectorType := defaultGCEImageSelectorType
	if cfg.IsSet("IMAGE_SELECTOR_TYPE") {
		imageSelectorType = cfg.Get("IMAGE_SELECTOR_TYPE")
	}

	if imageSelectorType != "env" && imageSelectorType != "api" {
		return nil, fmt.Errorf("invalid image selector type %q", imageSelectorType)
	}

	imageSelector, err := buildGCEImageSelector(imageSelectorType, cfg)
	if err != nil {
		return nil, err
	}

	rateLimitDynamicConfigTTL := defaultGCERateLimitDynamicConfigTTL
	if cfg.IsSet("RATE_LIMIT_DYNAMIC_CONFIG_TTL") {
		rldcttl, err := time.ParseDuration(cfg.Get("RATE_LIMIT_DYNAMIC_CONFIG_TTL"))
		if err != nil {
			return nil, err
		}
		rateLimitDynamicConfigTTL = rldcttl
	}

	var rateLimiter ratelimit.RateLimiter
	if cfg.IsSet("RATE_LIMIT_REDIS_URL") {
		rateLimiter = ratelimit.NewRateLimiter(
			cfg.Get("RATE_LIMIT_REDIS_URL"),
			cfg.Get("RATE_LIMIT_PREFIX"),
			asBool(cfg.Get("RATE_LIMIT_DYNAMIC_CONFIG")),
			rateLimitDynamicConfigTTL,
		)
	} else {
		rateLimiter = ratelimit.NewNullRateLimiter()
	}

	var warmerUrl *url.URL
	if cfg.IsSet("WARMER_URL") {
		warmerUrl, err = url.Parse(cfg.Get("WARMER_URL"))
		if err != nil {
			return nil, errors.Wrap(err, "could not parse WARMER_URL")
		}
	}

	warmerTimeout := defaultGCEWarmerTimeout
	if cfg.IsSet("WARMER_TIMEOUT") {
		warmerTimeout, err = time.ParseDuration(cfg.Get("WARMER_TIMEOUT"))
		if err != nil {
			return nil, errors.Wrap(err, "could not parse WARMER_TIMEOUT")
		}
	}

	var warmerSSHPassphrase string
	if cfg.IsSet("WARMER_SSH_PASSPHRASE") {
		warmerSSHPassphrase = cfg.Get("WARMER_SSH_PASSPHRASE")
	}

	rateLimitMaxCalls := defaultGCERateLimitMaxCalls
	if cfg.IsSet("RATE_LIMIT_MAX_CALLS") {
		mc, err := strconv.ParseUint(cfg.Get("RATE_LIMIT_MAX_CALLS"), 10, 64)
		if err != nil {
			return nil, err
		}
		rateLimitMaxCalls = mc
	}

	rateLimitDuration := defaultGCERateLimitDuration
	if cfg.IsSet("RATE_LIMIT_DURATION") {
		rld, err := time.ParseDuration(cfg.Get("RATE_LIMIT_DURATION"))
		if err != nil {
			return nil, err
		}
		rateLimitDuration = rld
	}

	sshDialTimeout := defaultGCESSHDialTimeout
	if cfg.IsSet("SSH_DIAL_TIMEOUT") {
		sshDialTimeout, err = time.ParseDuration(cfg.Get("SSH_DIAL_TIMEOUT"))
		if err != nil {
			return nil, err
		}
	}

	privKey, err := rsa.GenerateKey(rand.Reader, 2048)
	if err != nil {
		return nil, err
	}

	pubKey, err := ssh.FormatPublicKey(&privKey.PublicKey)
	if err != nil {
		return nil, err
	}

	sshDialer, err := ssh.NewDialerWithKey(privKey)
	if err != nil {
		return nil, err
	}

	preemptible := false
	if cfg.IsSet("PREEMPTIBLE") {
		preemptible = asBool(cfg.Get("PREEMPTIBLE"))
	}

	publicIP := true
	if cfg.IsSet("PUBLIC_IP") {
		publicIP = asBool(cfg.Get("PUBLIC_IP"))
	}

	publicIPConnect := true
	if cfg.IsSet("PUBLIC_IP_CONNECT") {
		publicIPConnect = asBool(cfg.Get("PUBLIC_IP_CONNECT"))
	}

	deterministicHostname := false
	if cfg.IsSet("DETERMINISTIC_HOSTNAME") {
		deterministicHostname = asBool(cfg.Get("DETERMINISTIC_HOSTNAME"))
	}

	backoffRetryMax := time.Minute
	if cfg.IsSet("BACKOFF_RETRY_MAX") {
		backoffRetryMax, err = time.ParseDuration(cfg.Get("BACKOFF_RETRY_MAX"))
		if err != nil {
			return nil, err
		}
	}

	return &gceProvider{
		client:               client,
		projectID:            projectID,
		imageProjectID:       imageProjectID,
		cfg:                  cfg,
		allZonesForRegion:    []string{},
		machineTypeSelfLinks: map[string]string{},
		sshDialer:            sshDialer,
		sshDialTimeout:       sshDialTimeout,

		ic: &gceInstanceConfig{
			Preemptible:        preemptible,
			PublicIP:           publicIP,
			PublicIPConnect:    publicIPConnect,
			DiskSize:           diskSize,
			SSHPubKey:          string(pubKey),
			AutoImplode:        autoImplode,
			StopPollSleep:      stopPollSleep,
			StopPrePollSleep:   stopPrePollSleep,
			SkipStopPoll:       skipStopPoll,
			Site:               site,
			AcceleratorConfig:  defaultAcceleratorConfig,
			MinimumCpuPlatform: minimumCpuPlatform,
			MachineType:        mtName,
			PremiumMachineType: premiumMTName,
		},

		backoffRetryMax:       backoffRetryMax,
		deterministicHostname: deterministicHostname,
		imageSelector:         imageSelector,
		imageSelectorType:     imageSelectorType,
		imageCache:            &sync.Map{},
		bootPollSleep:         bootPollSleep,
		bootPrePollSleep:      bootPrePollSleep,
		defaultLanguage:       defaultLanguage,
		defaultImage:          defaultImage,
		uploadRetries:         uploadRetries,
		uploadRetrySleep:      uploadRetrySleep,

		rateLimiter:       rateLimiter,
		rateLimitMaxCalls: rateLimitMaxCalls,
		rateLimitDuration: rateLimitDuration,

		warmerUrl:           warmerUrl,
		warmerTimeout:       warmerTimeout,
		warmerSSHPassphrase: warmerSSHPassphrase,
	}, nil
}

func (p *gceProvider) apiRateLimit(ctx gocontext.Context) error {
	if trace.FromContext(ctx) != nil {
		var span *trace.Span
		ctx, span = trace.StartSpan(ctx, "apiRateLimit")
		defer span.End()
	}

	metrics.Mark("travis.worker.vm.provider.gce.rate-limit.start")

	metrics.Gauge("travis.worker.vm.provider.gce.rate-limit.queue", int64(p.rateLimitQueueDepth))
	startWait := time.Now()
	defer metrics.TimeSince("travis.worker.vm.provider.gce.rate-limit", startWait)

	defer context.TimeSince(ctx, "gce_api_rate_limit", time.Now())

	atomic.AddUint64(&p.rateLimitQueueDepth, 1)
	// This decrements the counter, see the docs for atomic.AddUint64
	defer atomic.AddUint64(&p.rateLimitQueueDepth, ^uint64(0))

	errCount := 0

	for {
		ok, err := p.rateLimiter.RateLimit(ctx, "gce-api", p.rateLimitMaxCalls, p.rateLimitDuration)
		if err != nil {
			errCount++
			if errCount >= 5 {
				context.CaptureError(ctx, err)
				context.LoggerFromContext(ctx).WithFields(logrus.Fields{
					"err":  err,
					"self": "backend/gce_provider",
				}).Info("rate limiter errored 5 times")
				return err
			}
		} else {
			errCount = 0
		}
		if ok {
			return nil
		}

		// Sleep for up to 1 second
		var span *trace.Span
		if trace.FromContext(ctx) != nil {
			_, span = trace.StartSpan(ctx, "GCE.timeSleep.apiRateLimit")
		}

		time.Sleep(time.Millisecond * time.Duration(mathrand.Intn(1000)))

		if trace.FromContext(ctx) != nil {
			span.End()
		}
	}
}

func (p *gceProvider) Setup(ctx gocontext.Context) error {
	logger := context.LoggerFromContext(ctx).WithField("self", "backend/gce_provider")

	if p.cfg.Get("ZONE") != "" {
		logger.WithField("zone", p.cfg.Get("ZONE")).Debug("resolving configured zone")

<<<<<<< HEAD
		err := p.backoffRetry(ctx, func() error {
			p.apiRateLimit(ctx)
			zone, zErr := p.client.Zones.Get(p.projectID, p.cfg.Get("ZONE")).Context(ctx).Do()
			if zErr == nil {
				logger.WithField("zone", zone).Info("resolved configured zone")
				p.ic.Zone = zone
			}
			return zErr
		})
=======
	err := p.backoffRetry(ctx, func() error {
		_ = p.apiRateLimit(ctx)
		zone, zErr := p.client.Zones.
			Get(p.projectID, p.cfg.Get("ZONE")).
			Context(ctx).
			Do()
		if zErr == nil {
			p.ic.Zone = zone
		}
		return zErr
	})
>>>>>>> 681a151a

		if err != nil {
			return errors.Wrap(err, "failed to resolve configured zone")
		}
	}

	logger.WithField("network", p.cfg.Get("NETWORK")).Debug("resolving configured network")

<<<<<<< HEAD
	err := p.backoffRetry(ctx, func() error {
		p.apiRateLimit(ctx)
=======
	err = p.backoffRetry(ctx, func() error {
		_ = p.apiRateLimit(ctx)
>>>>>>> 681a151a
		nw, nwErr := p.client.Networks.
			Get(p.projectID, p.cfg.Get("NETWORK")).
			Context(ctx).
			Do()
		if nwErr == nil {
			p.ic.Network = nw
		}
		return nwErr
	})

	if err != nil {
		return errors.Wrap(err, "failed to resolve configured network")
	}

	region := ""
	if p.cfg.IsSet("REGION") {
		logger.WithField("region", p.cfg.Get("REGION")).Info("setting region from config")
		region = p.cfg.Get("REGION")
	} else if metadata.OnGCE() {
		logger.WithField("region", p.ic.Zone.Region).Info("setting region from zone when on gce")
		region = p.ic.Zone.Region
	} else {
		return errors.Wrap(err, "failed to resolve configured region")
	}

	if p.cfg.IsSet("SUBNETWORK") {
		logger.WithField("subnetwork", p.cfg.Get("SUBNETWORK")).Debug("resolving configured subnetwork")

		err = p.backoffRetry(ctx, func() error {
			_ = p.apiRateLimit(ctx)
			sn, snErr := p.client.Subnetworks.
				Get(p.projectID, region, p.cfg.Get("SUBNETWORK")).
				Context(ctx).
				Do()
			if snErr == nil {
				p.ic.Subnetwork = sn
			}
			return snErr
		})

		if err != nil {
			return errors.Wrap(err, "failed to resolve configured subnetwork")
		}
	}

	logger.Debug("finding all zones for region")
	err = p.backoffRetry(ctx, func() error {
<<<<<<< HEAD
		p.apiRateLimit(ctx)

		regionURL := fmt.Sprintf("https://www.googleapis.com/compute/v1/projects/%s/regions/%s", p.projectID, p.cfg.Get("REGION"))

=======
		_ = p.apiRateLimit(ctx)
>>>>>>> 681a151a
		zl, zlErr := p.client.Zones.List(p.projectID).
			Context(ctx).
			Filter("status eq UP").
			Filter(fmt.Sprintf("region eq %s", regionURL)).Do()

		if zlErr != nil {
			return zlErr
		}

		p.allZonesForRegion = []string{}
		for _, z := range zl.Items {
			p.allZonesForRegion = append(p.allZonesForRegion, z.Name)
		}

		if len(p.allZonesForRegion) == 0 {
			return fmt.Errorf("no zones found for region %s", p.cfg.Get("REGION"))
		}

		return nil
	})

	if err != nil {
		return errors.Wrap(err, "failed to find zones for region")
	}

	logger.Debug("building machine type self link map")

	for _, zoneName := range p.allZonesForRegion {
		for _, machineType := range []string{p.ic.MachineType, p.ic.PremiumMachineType} {
			if zoneName == "" || machineType == "" {
				continue
			}

			key := gceMtKey(zoneName, machineType)
			logger.WithFields(logrus.Fields{
				"zone":         zoneName,
				"machine_type": machineType,
				"key":          key,
			}).Debug("finding machine type self link")

			err = p.backoffRetry(ctx, func() error {
				_ = p.apiRateLimit(ctx)

				mt, mtErr := p.client.MachineTypes.
					Get(p.projectID, zoneName, machineType).
					Context(ctx).
					Do()
				if mtErr == nil {
					p.machineTypeSelfLinks[key] = mt.SelfLink
					return nil
				}
				return mtErr
			})

			if err != nil {
				return errors.Wrap(err, "failed to find machine type self link")
			}
		}
	}
	logger.WithField("map", p.machineTypeSelfLinks).Debug("built machine type self link map")

	return err
}

func (p *gceProvider) backoffRetry(ctx gocontext.Context, fn func() error) error {
	b := backoff.NewExponentialBackOff()
	b.InitialInterval = 1 * time.Second
	b.MaxElapsedTime = p.backoffRetryMax

	return backoff.Retry(fn, backoff.WithContext(b, ctx))
}

type MetricsTransport struct {
	Name      string
	Transport http.RoundTripper
}

func (m *MetricsTransport) RoundTrip(req *http.Request) (*http.Response, error) {
	metrics.Mark(m.Name)
	return m.Transport.RoundTrip(req)
}

func buildGoogleComputeService(cfg *config.ProviderConfig) (*compute.Service, error) {
	ctx := gocontext.WithValue(gocontext.Background(), oauth2.HTTPClient, &http.Client{
		Transport: &MetricsTransport{
			Name:      "worker.google.compute.api.client",
			Transport: &ochttp.Transport{},
		},
	})

	if !cfg.IsSet("ACCOUNT_JSON") {
		client, err := google.DefaultClient(ctx, compute.DevstorageFullControlScope, compute.ComputeScope)
		if err != nil {
			return nil, errors.Wrap(err, "could not build default client")
		}
		return compute.New(client)
	}

	a, err := loadGoogleAccountJSON(cfg.Get("ACCOUNT_JSON"))
	if err != nil {
		return nil, err
	}

	config := jwt.Config{
		Email:      a.ClientEmail,
		PrivateKey: []byte(a.PrivateKey),
		Scopes: []string{
			compute.DevstorageFullControlScope,
			compute.ComputeScope,
		},
		TokenURL: "https://accounts.google.com/o/oauth2/token",
	}

	client := config.Client(ctx)

	if gceCustomHTTPTransport != nil {
		client.Transport = gceCustomHTTPTransport
	}

	return compute.New(client)
}

func loadGoogleAccountJSON(filenameOrJSON string) (*gceAccountJSON, error) {
	var (
		bytes []byte
		err   error
	)

	if strings.HasPrefix(strings.TrimSpace(filenameOrJSON), "{") {
		bytes = []byte(filenameOrJSON)
	} else {
		bytes, err = ioutil.ReadFile(filenameOrJSON)
		if err != nil {
			return nil, err
		}
	}

	a := &gceAccountJSON{}
	err = json.Unmarshal(bytes, a)
	return a, err
}

func (p *gceProvider) SupportsProgress() bool {
	return true
}

func (p *gceProvider) StartWithProgress(ctx gocontext.Context, startAttributes *StartAttributes, progresser Progresser) (Instance, error) {
	logger := context.LoggerFromContext(ctx).WithField("self", "backend/gce_provider")

	c := &gceStartContext{
		startAttributes:    startAttributes,
		machineType:        p.ic.MachineType,
		premiumMachineType: p.ic.PremiumMachineType,
		progresser:         progresser,
		sshDialer:          p.sshDialer,
		ctx:                ctx,
		instChan:           make(chan Instance),
		errChan:            make(chan error),
	}

	state := &multistep.BasicStateBag{}

	wp, err := makeWindowsPassword()
	if err != nil {
		return nil, err
	}

	c.windowsPassword = wp

	runner := &multistep.BasicRunner{
		Steps: []multistep.Step{
			&gceStartMultistepWrapper{c: c, f: p.stepGetImage},
			&gceStartMultistepWrapper{c: c, f: p.stepRenderScript},
			&gceStartMultistepWrapper{c: c, f: p.stepInsertInstance},
			&gceStartMultistepWrapper{c: c, f: p.stepWaitForInstanceIP},
		},
	}

	go runner.Run(state)

	logger.Debug("selecting over instance, error, and done channels")
	select {
	case inst := <-c.instChan:
		return inst, nil
	case err := <-c.errChan:
		return nil, err
	case <-ctx.Done():
		if ctx.Err() == gocontext.DeadlineExceeded {
			metrics.Mark("worker.vm.provider.gce.boot.timeout")
		}
		c.progresser.Progress(&ProgressEntry{
			Message:    "timeout waiting for instance to be ready",
			State:      ProgressFailure,
			Interrupts: true,
		})
		return nil, ctx.Err()
	}
}

func (p *gceProvider) Start(ctx gocontext.Context, startAttributes *StartAttributes) (Instance, error) {
	return p.StartWithProgress(ctx, startAttributes, NewTextProgresser(ioutil.Discard))
}

func (p *gceProvider) stepGetImage(c *gceStartContext) multistep.StepAction {
	_, span := trace.StartSpan(c.ctx, "GCE.GetImage")
	defer span.End()

	image, err := p.imageSelect(c.ctx, c.startAttributes)
	if err != nil {
		c.progresser.Progress(&ProgressEntry{
			Message: "could not select image",
			State:   ProgressFailure,
		})
		c.errChan <- err
		return multistep.ActionHalt
	}

	c.image = image
	c.progresser.Progress(&ProgressEntry{
		Message: fmt.Sprintf("selected image %q", image.Name),
		State:   ProgressSuccess,
	})
	return multistep.ActionContinue
}

func makeWindowsPassword() (string, error) {
	b := make([]byte, 32)
	_, err := rand.Read(b)
	if err != nil {
		return "", err
	}
	return fmt.Sprintf("%s?!?!?_:-[", base64.StdEncoding.EncodeToString(b)), nil
}

func (p *gceProvider) stepRenderScript(c *gceStartContext) multistep.StepAction {
	_, span := trace.StartSpan(c.ctx, "GCE.RenderScript")
	defer span.End()

	scriptBuf := bytes.Buffer{}
	scriptData := gceStartupScriptData{
		AutoImplode:        p.ic.AutoImplode,
		HardTimeoutMinutes: int64(c.startAttributes.HardTimeout.Minutes()) + 10,
		SSHPubKey:          p.ic.SSHPubKey,
		HardTimeoutSeconds: int64(c.startAttributes.HardTimeout.Seconds()) + 600,
	}

	var err error
	if c.startAttributes.OS == "windows" {
		scriptData.WindowsPassword = c.windowsPassword
		context.LoggerFromContext(c.ctx).WithFields(logrus.Fields{
			"self":             "backend/gce_provider",
			"windows_password": c.windowsPassword,
		}).Debug("rendering startup script with password")
		err = gceWindowsStartupScript.Execute(&scriptBuf, scriptData)
	} else {
		err = gceStartupScript.Execute(&scriptBuf, scriptData)
	}
	if err != nil {
		c.progresser.Progress(&ProgressEntry{
			Message: "could not render startup script",
			State:   ProgressFailure,
		})
		c.errChan <- err
		return multistep.ActionHalt
	}

	c.script = scriptBuf.String()
	c.progresser.Progress(&ProgressEntry{
		Message: "rendered startup script",
		State:   ProgressSuccess,
	})
	return multistep.ActionContinue
}

func (p *gceProvider) stepInsertInstance(c *gceStartContext) multistep.StepAction {
	ctx := c.ctx

	ctx, span := trace.StartSpan(ctx, "GCE.InsertInstance")
	defer span.End()

	logger := context.LoggerFromContext(c.ctx).WithField("self", "backend/gce_provider")

<<<<<<< HEAD
	c.zoneName = p.pickZone("")
=======
	if c.startAttributes.VMConfig.Zone != "" {
		err := p.backoffRetry(ctx, func() error {
			_ = p.apiRateLimit(ctx)
			zone, zErr := p.client.Zones.Get(p.projectID, c.startAttributes.VMConfig.Zone).Context(ctx).Do()
			if zErr != nil {
				return zErr
			}
			c.zoneName = zone.Name
			c.zonePinned = true
			return nil
		})

		if err != nil {
			return multistep.ActionHalt
		}
	}
>>>>>>> 681a151a

	inst, err := p.buildInstance(ctx, c)
	if err != nil {
		c.progresser.Progress(&ProgressEntry{
			Message: "could not build instance",
			State:   ProgressFailure,
		})
		c.errChan <- err
		return multistep.ActionHalt
	}

	c.instance = inst

	context.LoggerFromContext(c.ctx).WithFields(logrus.Fields{
		"self":     "backend/gce_provider",
		"instance": c.instance,
	}).Debug("inserting instance")

	c.bootStart = time.Now().UTC()

	if c.startAttributes.Warmer && p.warmerUrl != nil {
		warmerResponse, err := p.warmerRequestInstance(c.ctx, c.zoneName, c.instance)
		if err != nil {
			logger.WithError(err).Warn("could not obtain instance from warmer")
		} else {
			// success case
			logger.WithFields(logrus.Fields{
				"ip":   warmerResponse.IP,
				"name": warmerResponse.Name,
				"zone": warmerResponse.Zone,
			}).Info("got instance from warmer")

			c.instance.Name = warmerResponse.Name
			c.instance.Zone = warmerResponse.Zone
			c.instanceWarmedIP = warmerResponse.IP
			if p.ic.PublicIPConnect && warmerResponse.PublicIP != "" {
				c.instanceWarmedIP = warmerResponse.PublicIP
			}
			c.progresser.Progress(&ProgressEntry{
				Message: "obtained instance",
				State:   ProgressSuccess,
			})

			// we need to decrypt the instance SSH key in order to create the dialer
			block, _ := pem.Decode([]byte(warmerResponse.SSHPrivateKey))
			if block == nil {
				c.errChan <- errors.Wrap(err, "ssh key does not contain a valid PEM block")
				return multistep.ActionHalt
			}
			der, err := x509.DecryptPEMBlock(block, []byte(p.warmerSSHPassphrase))
			if err != nil {
				c.errChan <- errors.Wrap(err, "couldn't decrypt SSH key")
				return multistep.ActionHalt
			}

			decryptedKey, err := x509.ParsePKCS1PrivateKey(der)
			if err != nil {
				c.errChan <- errors.Wrap(err, "couldn't parse SSH key")
				return multistep.ActionHalt
			}

			sshDialer, err := ssh.NewDialerWithKey(decryptedKey)
			if err != nil {
				c.progresser.Progress(&ProgressEntry{
					Message: "could not create ssh dialer for instance",
					State:   ProgressFailure,
				})
				c.errChan <- err
				return multistep.ActionHalt
			}
			c.sshDialer = sshDialer

			return multistep.ActionContinue
		}
	}

	err = p.backoffRetry(c.ctx, func() error {
		_ = p.apiRateLimit(c.ctx)

		op, insErr := p.client.Instances.Insert(p.projectID, c.zoneName, c.instance).Context(c.ctx).Do()
		if insErr != nil {
			nextZone := p.pickZone(c.zoneName)
			logger.WithFields(logrus.Fields{
				"err":       insErr,
				"prev_zone": c.zoneName,
				"next_zone": nextZone,
			}).Warn("switching zones due to error")
			p.setStartContextZone(c, nextZone)
			return insErr
		}

		c.instanceInsertOpName = op.Name
		return nil
	})

	if err != nil {
		c.progresser.Progress(&ProgressEntry{
			Message: "could not insert instance",
			State:   ProgressFailure,
		})
		c.errChan <- err
		return multistep.ActionHalt
	}

	c.progresser.Progress(&ProgressEntry{
		Message: "inserted instance",
		State:   ProgressSuccess,
	})
	return multistep.ActionContinue
}

func (p *gceProvider) stepWaitForInstanceIP(c *gceStartContext) multistep.StepAction {
	ctx := c.ctx

	ctx, span := trace.StartSpan(ctx, "GCE.WaitForInstanceIP")
	defer span.End()

	defer context.TimeSince(c.ctx, "boot_poll_ip", time.Now())

	logger := context.LoggerFromContext(c.ctx).WithField("self", "backend/gce_provider")

	gceInst := &gceInstance{
		zoneName: c.zoneName,

		client:     p.client,
		provider:   p,
		instance:   c.instance,
		progresser: c.progresser,
		sshDialer:  c.sshDialer,

		authUser: "travis",

		projectID: p.projectID,
		imageName: c.image.Name,

		os:              c.startAttributes.OS,
		windowsPassword: c.windowsPassword,
	}

	if c.instanceWarmedIP != "" {
		logger.Debug("pre-warmed instance present, skipping boot poll")

		startupDuration := time.Now().UTC().Sub(c.bootStart)
		c.progresser.Progress(&ProgressEntry{
			Message:    fmt.Sprintf("instance is ready (%s)", startupDuration.Truncate(time.Millisecond)),
			State:      ProgressSuccess,
			Interrupts: true,
		})

		gceInst.startupDuration = startupDuration
		gceInst.cachedIPAddr = c.instanceWarmedIP
		gceInst.warmed = true
		c.instChan <- gceInst

		return multistep.ActionContinue
	}

	logger.WithField("duration", p.bootPrePollSleep).Debug("sleeping before first checking instance insert operation")
	c.progresser.Progress(&ProgressEntry{
		Message: fmt.Sprintf("sleeping %s before checking instance insert", p.bootPrePollSleep),
		State:   ProgressNeutral,
	})

	_, span = trace.StartSpan(ctx, "GCE.timeSleep.WaitForInstanceIP")
	time.Sleep(p.bootPrePollSleep)
	span.End()

	c.progresser.Progress(&ProgressEntry{
		Message:   "polling for instance insert completion...",
		State:     ProgressNeutral,
		Continues: true,
	})

	for {
		metrics.Mark("worker.vm.provider.gce.boot.poll")

		zoneOp := &compute.Operation{}

		err := p.backoffRetry(ctx, func() error {
			_ = p.apiRateLimit(c.ctx)
			op, zoErr := p.client.ZoneOperations.
				Get(p.projectID, c.zoneName, c.instanceInsertOpName).
				Context(ctx).
				Do()

			if zoErr == nil {
				zoneOp.Status = op.Status
				zoneOp.Error = op.Error
			}
			return zoErr
		})

		if err != nil {
			c.progresser.Progress(&ProgressEntry{
				Message:    "could not check for instance insert",
				State:      ProgressFailure,
				Interrupts: true,
			})
			c.errChan <- err
			return multistep.ActionHalt
		}

		if zoneOp.Status == "RUNNING" || zoneOp.Status == "DONE" {
			if zoneOp.Error != nil {
				c.progresser.Progress(&ProgressEntry{
					Message:    "instance could not be inserted",
					State:      ProgressFailure,
					Interrupts: true,
				})
				c.errChan <- &gceOpError{Err: zoneOp.Error}
				return multistep.ActionHalt
			}

			logger.WithFields(logrus.Fields{
				"status": zoneOp.Status,
				"name":   c.instanceInsertOpName,
			}).Debug("instance is ready")

			startupDuration := time.Now().UTC().Sub(c.bootStart)
			c.progresser.Progress(&ProgressEntry{
				Message:    fmt.Sprintf("instance is ready (%s)", startupDuration.Truncate(time.Millisecond)),
				State:      ProgressSuccess,
				Interrupts: true,
			})

			gceInst.startupDuration = startupDuration
			c.instChan <- gceInst

			return multistep.ActionContinue
		}

		if zoneOp.Error != nil {
			logger.WithFields(logrus.Fields{
				"err":  zoneOp.Error,
				"name": c.instanceInsertOpName,
			}).Error("encountered an error while waiting for instance insert operation")

			c.progresser.Progress(&ProgressEntry{
				Message:    "error while waiting for instance insert",
				State:      ProgressFailure,
				Interrupts: true,
			})
			c.errChan <- &gceOpError{Err: zoneOp.Error}
			return multistep.ActionHalt
		}

		logger.WithFields(logrus.Fields{
			"status":   zoneOp.Status,
			"name":     c.instanceInsertOpName,
			"duration": p.bootPollSleep,
		}).Debug("sleeping before checking instance insert operation")

		c.progresser.Progress(&ProgressEntry{Message: ".", Raw: true})

		var span *trace.Span
		_, span = trace.StartSpan(ctx, "GCE.timeSleep.afterInstanceInsertCompletion")
		time.Sleep(p.bootPollSleep)
		span.End()
	}
}

func (p *gceProvider) imageByFilter(ctx gocontext.Context, filter string) (*compute.Image, error) {
	ctx, span := trace.StartSpan(ctx, "GCE.imageByFilter")
	defer span.End()

	imagesByName := map[string]*compute.Image{}
	imageNames := []string{}

	err := p.backoffRetry(ctx, func() error {
		_ = p.apiRateLimit(ctx)
		images, ilErr := p.client.Images.List(p.imageProjectID).Filter(filter).Context(ctx).Do()
		if ilErr != nil {
			return ilErr
		}

		if len(images.Items) == 0 {
			return fmt.Errorf("no image found with filter %s", filter)
		}

		for _, image := range images.Items {
			imagesByName[image.Name] = image
			imageNames = append(imageNames, image.Name)
		}
		return nil
	})

	if err != nil {
		return nil, err
	}

	sort.Strings(imageNames)

	return imagesByName[imageNames[len(imageNames)-1]], nil
}

func (p *gceProvider) imageSelect(ctx gocontext.Context, startAttributes *StartAttributes) (*compute.Image, error) {
	ctx, span := trace.StartSpan(ctx, "GCE.imageSelect")
	defer span.End()

	defer context.TimeSince(ctx, "image_select", time.Now())

	var (
		imageName string
		err       error
	)

	jobID, _ := context.JobIDFromContext(ctx)
	repo, _ := context.RepositoryFromContext(ctx)

	if startAttributes.ImageName != "" {
		imageName = startAttributes.ImageName
	} else {
		imageName, err = p.imageSelector.Select(ctx, &image.Params{
			Infra:    "gce",
			Language: startAttributes.Language,
			OsxImage: startAttributes.OsxImage,
			Dist:     startAttributes.Dist,
			Group:    startAttributes.Group,
			OS:       startAttributes.OS,
			JobID:    jobID,
			Repo:     repo,
		})

		if err != nil {
			return nil, err
		}
	}

	if imageName == "default" {
		imageName = p.defaultImage
	}

	if image, ok := p.imageCache.Load(imageName); ok {
		return image.(*compute.Image), nil
	}

	image, err := p.imageByFilter(ctx, fmt.Sprintf("name eq ^%s", imageName))
	if err != nil {
		return nil, err
	}

	p.imageCache.Store(imageName, image)

	return image, nil
}

func buildGCEImageSelector(selectorType string, cfg *config.ProviderConfig) (image.Selector, error) {
	switch selectorType {
	case "env":
		return image.NewEnvSelector(cfg)
	case "api":
		baseURL, err := url.Parse(cfg.Get("IMAGE_SELECTOR_URL"))
		if err != nil {
			return nil, err
		}
		return image.NewAPISelector(baseURL), nil
	default:
		return nil, fmt.Errorf("invalid image selector type %q", selectorType)
	}
}

func (p *gceProvider) buildInstance(ctx gocontext.Context, c *gceStartContext) (*compute.Instance, error) {
	ctx, span := trace.StartSpan(ctx, "GCE.buildinstance")
	defer span.End()
	logger := context.LoggerFromContext(ctx).WithField("self", "backend/gce_instance")

	inst := &compute.Instance{
		Description: fmt.Sprintf("Travis CI %s test VM", c.startAttributes.Language),
		Name:        fmt.Sprintf("travis-job-%s", uuid.NewRandom()),
		Zone:        c.zoneName,
	}

	diskInitParams := &compute.AttachedDiskInitializeParams{
		SourceImage: c.image.SelfLink,
		DiskType:    gcePdSSDForZone(c.zoneName),
		DiskSizeGb:  p.ic.DiskSize,
	}

	inst.Disks = []*compute.AttachedDisk{
		{
			Type:             "PERSISTENT",
			Mode:             "READ_WRITE",
			Boot:             true,
			AutoDelete:       true,
			InitializeParams: diskInitParams,
		},
	}

	if p.ic.MinimumCpuPlatform != "" {
		inst.MinCpuPlatform = p.ic.MinimumCpuPlatform
	}

	machineType := p.ic.MachineType
	if c.startAttributes.VMType == "premium" {
		machineType = p.ic.PremiumMachineType
	}

	var ok bool
	inst.MachineType, ok = p.machineTypeSelfLinks[gceMtKey(c.zoneName, machineType)]
	if !ok {
		return nil, fmt.Errorf("no machine type %s for zone %s", machineType, c.zoneName)
	}

	// Set accelerator config based on number and type of requested GPUs (empty if none)
	acceleratorConfig := &compute.AcceleratorConfig{}
	if c.startAttributes.VMConfig.GpuCount > 0 {
		acceleratorConfig.AcceleratorCount = c.startAttributes.VMConfig.GpuCount
		acceleratorConfig.AcceleratorType = fmt.Sprintf("https://www.googleapis.com/compute/v1/projects/%s/zones/%s/acceleratorTypes/%s",
			p.projectID,
			c.startAttributes.VMConfig.Zone,
			c.startAttributes.VMConfig.GpuType)
	}

	var subnetwork string
	if p.ic.Subnetwork != nil {
		subnetwork = p.ic.Subnetwork.SelfLink
	}

	inst.Tags = &compute.Tags{
		Items: []string{"testing"},
	}

	if p.ic.PublicIP {
		inst.NetworkInterfaces = []*compute.NetworkInterface{
			{
				AccessConfigs: []*compute.AccessConfig{
					{
						Name: "AccessConfig brought to you by travis-worker",
						Type: "ONE_TO_ONE_NAT",
					},
				},
				Network:    p.ic.Network.SelfLink,
				Subnetwork: subnetwork,
			},
		}
	} else {
		inst.Tags.Items = append(inst.Tags.Items, "no-ip")
		inst.NetworkInterfaces = []*compute.NetworkInterface{
			{
				Network:    p.ic.Network.SelfLink,
				Subnetwork: subnetwork,
			},
		}
	}

	startupKey := "startup-script"
	if c.startAttributes.OS == "windows" {
		startupKey = "windows-startup-script-ps1"
	}

	inst.Metadata = &compute.Metadata{
		Items: []*compute.MetadataItems{
			{
				Key:   startupKey,
				Value: googleapi.String(c.script),
			},
		},
	}

	if p.ic.Site != "" {
		inst.Tags.Items = append(inst.Tags.Items, p.ic.Site)
	}

	if p.deterministicHostname {
		inst.Name = hostnameFromContext(ctx)
	}

	inst.Scheduling = &compute.Scheduling{
		Preemptible:       p.ic.Preemptible,
		AutomaticRestart:  googleapi.Bool(false),
		OnHostMaintenance: "MIGRATE",
	}

	inst.GuestAccelerators = []*compute.AcceleratorConfig{}
	if acceleratorConfig.AcceleratorCount > 0 {
		logger.Debug("GPU requested, setting acceleratorConfig")
		inst.GuestAccelerators = append(inst.GuestAccelerators, acceleratorConfig)
		inst.Scheduling.OnHostMaintenance = "TERMINATE"
	}

	if p.ic.Preemptible && inst.Scheduling.OnHostMaintenance == "MIGRATE" {
		// googleapi: Scheduling must have preemptible be false when OnHostMaintenance isn't TERMINATE.
		// In other words: if preemptible is true, OnHostMaintenance must be TERMINATE.
		logger.Warn("PREEMPTIBLE is set to true; forcing onHostMaintenance to TERMINATE")
		inst.Scheduling.OnHostMaintenance = "TERMINATE"
	}

	return inst, nil
}

func (p *gceProvider) warmerRequestInstance(ctx gocontext.Context, zone string, inst *compute.Instance) (*warmerResponse, error) {
	ctx, span := trace.StartSpan(ctx, "GCE.warmerRequestInstance")
	defer span.End()

	defer context.TimeSince(ctx, "warmer_request_instance", time.Now())

	if len(inst.Disks) == 0 {
		return nil, errors.New("missing disk in instance description")
	}

	warmerReq := &warmerRequest{
		Site:        p.ic.Site,
		Zone:        zone,
		ImageName:   inst.Disks[0].InitializeParams.SourceImage,
		MachineType: inst.MachineType,
		PublicIP:    p.ic.PublicIP,
	}

	reqBody, err := json.Marshal(warmerReq)
	if err != nil {
		return nil, errors.Wrap(err, "could not encode request body")
	}

	b := bytes.NewBuffer(reqBody)
	req, err := http.NewRequest(
		"POST",
		p.warmerUrl.String()+"/request-instance",
		b,
	)
	if err != nil {
		return nil, errors.Wrap(err, "could not create http request")
	}

	req.Header.Add("Content-Type", "application/json")
	if p.warmerUrl.User != nil {
		if pw, ok := p.warmerUrl.User.Password(); ok {
			req.SetBasicAuth(p.warmerUrl.User.Username(), pw)
		}
	}
	req = req.WithContext(ctx)

	client := &http.Client{
		Timeout: p.warmerTimeout,
	}

	res, err := client.Do(req)
	if err != nil {
		return nil, errors.Wrap(err, "could not perform http request")
	}
	defer res.Body.Close()

	if res.StatusCode != 200 {
		return nil, errors.Errorf("expected 200 response code from warmer, got %v", res.StatusCode)
	}

	warmerRes := &warmerResponse{}

	err = json.NewDecoder(res.Body).Decode(warmerRes)
	if err != nil {
		return nil, errors.Wrap(err, "could not decode response body")
	}

	return warmerRes, nil
}

func (p *gceProvider) pickZone(zoneName string) string {
	if p.cfg.Get("ZONE") != "" {
		return p.cfg.Get("ZONE")
	}

	return p.allZonesForRegion[mathrand.Intn(len(p.allZonesForRegion))]
}

func (p *gceProvider) setStartContextZone(c *gceStartContext, zoneName string) {
	c.zoneName = zoneName

	if c.instance == nil {
		return
	}

	c.instance.Zone = zoneName
	c.instance.MachineType = p.machineTypeSelfLinks[gceMtKey(zoneName, c.instance.MachineType)]

	for _, disk := range c.instance.Disks {
		if disk.InitializeParams == nil {
			continue
		}

		disk.InitializeParams.DiskType = gcePdSSDForZone(zoneName)
	}
}

func gceMtKey(zoneName, machineType string) string {
	return zoneName + "-" + machineType
}

func gcePdSSDForZone(zoneName string) string {
	return fmt.Sprintf("zones/%s/diskTypes/pd-ssd", zoneName)
}

type warmerRequest struct {
	Site        string `json:"site"`
	Zone        string `json:"zone"`
	ImageName   string `json:"image_name"`
	MachineType string `json:"machine_type"`
	PublicIP    bool   `json:"public_ip"`
}

type warmerResponse struct {
	Name          string `json:"name"`
	Zone          string `json:"zone"`
	IP            string `json:"ip"`
	PublicIP      string `json:"public_ip"`
	SSHPrivateKey string `json:"ssh_private_key"`
}

func (i *gceInstance) sshConnection(ctx gocontext.Context) (remote.Remoter, error) {
	ctx, span := trace.StartSpan(ctx, "GCE.sshConnection")
	defer span.End()

	ip, err := i.getCachedIP(ctx)
	if err != nil {
		return nil, err
	}

	conn, err := i.sshDialer.Dial(fmt.Sprintf("%s:22", ip), i.authUser, i.provider.sshDialTimeout)
	if err != nil {
		span.SetStatus(trace.Status{
			Code:    trace.StatusCodeUnavailable,
			Message: err.Error(),
		})
	}

	return conn, err
}

func (i *gceInstance) winrmRemoter(ctx gocontext.Context) (remote.Remoter, error) {
	ctx, span := trace.StartSpan(ctx, "GCE.winrmRemoter")
	defer span.End()

	ip, err := i.getCachedIP(ctx)
	if err != nil {
		return nil, err
	}
	return winrm.New(ip, 5986, "travis", i.windowsPassword)
}

func (i *gceInstance) getCachedIP(ctx gocontext.Context) (string, error) {
	logger := context.LoggerFromContext(ctx).WithFields(logrus.Fields{
		"self":   "backend/gce_instance",
		"method": "getCachedIP",
	})

	if i.cachedIPAddr != "" {
		logger.WithField("cached_ip", i.cachedIPAddr).Debug("returning cached ip address")
		return i.cachedIPAddr, nil
	}

	err := i.refreshInstance(ctx)
	if err != nil {
		return "", errors.Wrap(err, "failed to refresh instance")
	}

	logger.Debug("getting ip")
	ipAddr := i.getIP()
	if ipAddr == "" {
		return "", errGCEMissingIPAddressError
	}

	i.cachedIPAddr = ipAddr
	return i.cachedIPAddr, nil
}

func (i *gceInstance) getIP() string {
	if i.provider.ic.PublicIP && i.provider.ic.PublicIPConnect {
		for _, ni := range i.instance.NetworkInterfaces {
			if ni.AccessConfigs == nil {
				continue
			}

			for _, ac := range ni.AccessConfigs {
				if ac.NatIP != "" {
					return ac.NatIP
				}
			}
		}
	}

	// if instance has no public IP, return first private one
	for _, ni := range i.instance.NetworkInterfaces {
		return ni.NetworkIP
	}

	// TODO: return an error?
	return ""
}

// normalizes the zone name to ensure it is not the full URL, so
// https://www.googleapis.com/compute/v1/projects/travis-staging-1/zones/us-central1-a
// gets shortened to:
// us-central1-a
func (i *gceInstance) getZoneName() string {
	parts := strings.Split(strings.TrimRight(i.instance.Zone, "/"), "/")
	return parts[len(parts)-1]
}

func (i *gceInstance) refreshInstance(ctx gocontext.Context) error {
	ctx, span := trace.StartSpan(ctx, "GCE.refreshInstance")
	defer span.End()
	zone := i.getZoneName()

	context.LoggerFromContext(ctx).
		WithFields(logrus.Fields{
			"self": "backend/gce_instance",
			"zone": zone,
			"name": i.instance.Name,
		}).Debug("refreshing instance")

	return i.provider.backoffRetry(ctx, func() error {
		_ = i.provider.apiRateLimit(ctx)
		inst, err := i.client.Instances.
			Get(i.projectID, zone, i.instance.Name).
			Context(ctx).
			Do()

		if err != nil {
			return err
		}

		i.instance = inst
		return nil
	})
}

func (i *gceInstance) Warmed() bool {
	return i.warmed
}

func (i *gceInstance) SupportsProgress() bool {
	return true
}

func (i *gceInstance) UploadScript(ctx gocontext.Context, script []byte) error {
	defer context.TimeSince(ctx, "boot_poll_ssh", time.Now())

	logger := context.LoggerFromContext(ctx).WithField("self", "backend/gce_instance")

	uploadedChan := make(chan error)
	var lastErr error

	connType := "ssh"
	if i.os == "windows" {
		connType = "winrm"
	}

	waitStart := time.Now().UTC()
	i.progresser.Progress(&ProgressEntry{
		Message:   fmt.Sprintf("waiting for %s connectivity...", connType),
		State:     ProgressNeutral,
		Continues: true,
	})

	go func() {
		var errCount uint64
		for {
			if ctx.Err() != nil {
				return
			}

			err := i.uploadScriptAttempt(ctx, script)
			if err != nil {
				logger.WithError(err).Debug("upload script attempt errored")
			} else {
				timeToConn := time.Now().UTC().Sub(waitStart).Truncate(time.Millisecond)
				i.progresser.Progress(&ProgressEntry{
					Message:    fmt.Sprintf("%s connectivity established (%s)", connType, timeToConn),
					State:      ProgressSuccess,
					Interrupts: true,
				})
				i.progresser.Progress(&ProgressEntry{
					Message: "uploaded script",
					State:   ProgressSuccess,
				})
				uploadedChan <- nil
				return
			}

			lastErr = err

			errCount++
			if errCount > i.provider.uploadRetries {
				uploadedChan <- err
				return
			}

			i.progresser.Progress(&ProgressEntry{Message: ".", Raw: true})
			var span *trace.Span
			_, span = trace.StartSpan(ctx, "GCE.timeSleep.uploadRetry")
			time.Sleep(i.provider.uploadRetrySleep)
			span.End()

		}
	}()

	select {
	case err := <-uploadedChan:
		return err
	case <-ctx.Done():
		context.LoggerFromContext(ctx).WithFields(logrus.Fields{
			"err":  lastErr,
			"self": "backend/gce_instance",
		}).Info("stopping upload retries, error from last attempt")
		return ctx.Err()
	}
}

func (i *gceInstance) uploadScriptAttempt(ctx gocontext.Context, script []byte) error {
	var conn remote.Remoter
	var err error

	if i.os == "windows" {
		conn, err = i.winrmRemoter(ctx)
	} else {
		conn, err = i.sshConnection(ctx)
	}
	if err != nil {
		return errors.Wrap(err, "couldn't connect to remote server for script upload")
	}
	defer conn.Close()

	uploadDest := "build.sh"
	if i.os == "windows" {
		uploadDest = "c:/users/travis/build.sh"
	}

	context.LoggerFromContext(ctx).WithFields(logrus.Fields{
		"dest":       uploadDest,
		"script_len": len(script),
		"self":       "backend/gce_instance",
	}).Debug("uploading script")

	existed, err := conn.UploadFile(uploadDest, script)
	if existed {
		i.progresser.Progress(&ProgressEntry{
			Message:    "existing script detected",
			State:      ProgressFailure,
			Interrupts: true,
		})
		return ErrStaleVM
	}
	if err != nil {
		return errors.Wrap(err, "couldn't upload build script")
	}

	return nil
}

func (i *gceInstance) isPreempted(ctx gocontext.Context) (bool, error) {
	if !i.provider.ic.Preemptible {
		return false, nil
	}

	preempted := &(struct{ state bool }{state: false})

	err := i.provider.backoffRetry(ctx, func() error {
		_ = i.provider.apiRateLimit(ctx)
		list, err := i.provider.client.GlobalOperations.
			AggregatedList(i.provider.projectID).
			Filter(fmt.Sprintf("targetId eq %d", i.instance.Id)).
			Context(ctx).
			Do()

		if err != nil {
			return err
		}

		for _, item := range list.Items {
			for _, op := range item.Operations {
				if op.Kind == "compute#operation" && op.OperationType == "compute.instances.preempted" {
					preempted.state = true
					return nil
				}
			}
		}

		return nil
	})

	return preempted.state, err
}

func (i *gceInstance) RunScript(ctx gocontext.Context, output io.Writer) (*RunResult, error) {
	var conn remote.Remoter
	var err error

	if i.os == "windows" {
		conn, err = i.winrmRemoter(ctx)
	} else {
		conn, err = i.sshConnection(ctx)
	}
	if err != nil {
		return &RunResult{
			Completed: false,
		}, errors.Wrap(err, "couldn't connect to remote server for script run")
	}
	defer conn.Close()

	bashCommand := "bash ~/build.sh"
	if i.os == "windows" {
		bashCommand = `powershell -Command "& 'c:/program files/git/usr/bin/bash' -c 'export PATH=/bin:/usr/bin:$PATH; bash /c/users/travis/build.sh'"`
	}
	exitStatus, err := conn.RunCommand(bashCommand, output)

	preempted, googleErr := i.isPreempted(ctx)
	if googleErr != nil {
		return &RunResult{Completed: false}, errors.Wrap(googleErr, "couldn't determine if instance was preempted")
	}
	if preempted {
		metrics.Mark("travis.worker.gce.preempted-instances")
		return &RunResult{Completed: false}, nil
	}

	return &RunResult{Completed: err != nil, ExitCode: exitStatus}, errors.Wrap(err, "error running script")
}

func (i *gceInstance) DownloadTrace(ctx gocontext.Context) ([]byte, error) {
	var conn remote.Remoter
	var err error

	if i.os == "windows" {
		conn, err = i.winrmRemoter(ctx)
	} else {
		conn, err = i.sshConnection(ctx)
	}

	if err != nil {
		return nil, errors.Wrap(err, "couldn't connect to remote server to download trace")
	}
	defer conn.Close()

	buf, err := conn.DownloadFile("/tmp/build.trace")
	if err != nil {
		return nil, errors.Wrap(err, "couldn't download trace")
	}

	return buf, nil
}

func (i *gceInstance) Stop(ctx gocontext.Context) error {
	logger := context.LoggerFromContext(ctx).WithField("self", "backend/gce_instance")
	state := &multistep.BasicStateBag{}

	c := &gceInstanceStopContext{
		ctx:     ctx,
		errChan: make(chan error),
	}

	runner := &multistep.BasicRunner{
		Steps: []multistep.Step{
			&gceInstanceStopMultistepWrapper{c: c, f: i.stepDeleteInstance},
			&gceInstanceStopMultistepWrapper{c: c, f: i.stepWaitForInstanceDeleted},
		},
	}

	logger.WithField("instance", i.instance.Name).Info("deleting instance")
	go runner.Run(state)

	logger.Debug("selecting over error and done channels")
	select {
	case err := <-c.errChan:
		return err
	case <-ctx.Done():
		if ctx.Err() == gocontext.DeadlineExceeded {
			metrics.Mark("worker.vm.provider.gce.delete.timeout")
		}
		return ctx.Err()
	}
}

func (i *gceInstance) stepDeleteInstance(c *gceInstanceStopContext) multistep.StepAction {
	err := i.provider.backoffRetry(c.ctx, func() error {
		op, err := i.client.Instances.
			Delete(i.projectID, i.getZoneName(), i.instance.Name).
			Context(c.ctx).
			Do()

		if err != nil {
			return err
		}
		c.instanceDeleteOp = op
		return nil
	})

	if err != nil {
		c.errChan <- err
		return multistep.ActionHalt
	}

	return multistep.ActionContinue
}

func (i *gceInstance) stepWaitForInstanceDeleted(c *gceInstanceStopContext) multistep.StepAction {
	logger := context.LoggerFromContext(c.ctx).WithField("self", "backend/gce_instance")

	if i.provider.ic.SkipStopPoll {
		logger.Debug("skipping instance deletion polling")
		c.errChan <- nil
		return multistep.ActionContinue
	}

	logger.WithFields(logrus.Fields{
		"duration": i.provider.ic.StopPrePollSleep,
	}).Debug("sleeping before first checking instance delete operation")

	var span *trace.Span
	ctx := c.ctx
	ctx, span = trace.StartSpan(ctx, "GCE.timeSleep.WaitForInstanceDeleted")
	time.Sleep(i.provider.ic.StopPrePollSleep)
	span.End()

	err := i.provider.backoffRetry(ctx, func() error {
		_ = i.provider.apiRateLimit(c.ctx)
		zoneOp, err := i.client.ZoneOperations.
			Get(i.projectID, i.getZoneName(), c.instanceDeleteOp.Name).
			Do()

		if err != nil {
			return err
		}

		if zoneOp.Status == "DONE" {
			if zoneOp.Error != nil {
				return &gceOpError{Err: zoneOp.Error}
			}

			return nil
		}

		return errGCEInstanceDeletionNotDone
	})

	c.errChan <- err

	if err != nil {
		return multistep.ActionHalt
	}

	return multistep.ActionContinue
}

func (i *gceInstance) ID() string {
	return i.instance.Name
}

func (i *gceInstance) ImageName() string {
	return i.imageName
}

func (i *gceInstance) StartupDuration() time.Duration {
	return i.startupDuration
}<|MERGE_RESOLUTION|>--- conflicted
+++ resolved
@@ -719,29 +719,17 @@
 	if p.cfg.Get("ZONE") != "" {
 		logger.WithField("zone", p.cfg.Get("ZONE")).Debug("resolving configured zone")
 
-<<<<<<< HEAD
-		err := p.backoffRetry(ctx, func() error {
-			p.apiRateLimit(ctx)
-			zone, zErr := p.client.Zones.Get(p.projectID, p.cfg.Get("ZONE")).Context(ctx).Do()
-			if zErr == nil {
-				logger.WithField("zone", zone).Info("resolved configured zone")
-				p.ic.Zone = zone
-			}
-			return zErr
-		})
-=======
-	err := p.backoffRetry(ctx, func() error {
-		_ = p.apiRateLimit(ctx)
-		zone, zErr := p.client.Zones.
-			Get(p.projectID, p.cfg.Get("ZONE")).
-			Context(ctx).
-			Do()
-		if zErr == nil {
-			p.ic.Zone = zone
-		}
-		return zErr
-	})
->>>>>>> 681a151a
+	  err := p.backoffRetry(ctx, func() error {
+		  _ = p.apiRateLimit(ctx)
+		  zone, zErr := p.client.Zones.
+			  Get(p.projectID, p.cfg.Get("ZONE")).
+			  Context(ctx).
+			  Do()
+		  if zErr == nil {
+			  p.ic.Zone = zone
+		  }
+		  return zErr
+	  })
 
 		if err != nil {
 			return errors.Wrap(err, "failed to resolve configured zone")
@@ -750,13 +738,9 @@
 
 	logger.WithField("network", p.cfg.Get("NETWORK")).Debug("resolving configured network")
 
-<<<<<<< HEAD
-	err := p.backoffRetry(ctx, func() error {
-		p.apiRateLimit(ctx)
-=======
 	err = p.backoffRetry(ctx, func() error {
 		_ = p.apiRateLimit(ctx)
->>>>>>> 681a151a
+ 
 		nw, nwErr := p.client.Networks.
 			Get(p.projectID, p.cfg.Get("NETWORK")).
 			Context(ctx).
@@ -804,14 +788,10 @@
 
 	logger.Debug("finding all zones for region")
 	err = p.backoffRetry(ctx, func() error {
-<<<<<<< HEAD
-		p.apiRateLimit(ctx)
+		_ = p.apiRateLimit(ctx)
 
 		regionURL := fmt.Sprintf("https://www.googleapis.com/compute/v1/projects/%s/regions/%s", p.projectID, p.cfg.Get("REGION"))
 
-=======
-		_ = p.apiRateLimit(ctx)
->>>>>>> 681a151a
 		zl, zlErr := p.client.Zones.List(p.projectID).
 			Context(ctx).
 			Filter("status eq UP").
@@ -1094,26 +1074,7 @@
 
 	logger := context.LoggerFromContext(c.ctx).WithField("self", "backend/gce_provider")
 
-<<<<<<< HEAD
 	c.zoneName = p.pickZone("")
-=======
-	if c.startAttributes.VMConfig.Zone != "" {
-		err := p.backoffRetry(ctx, func() error {
-			_ = p.apiRateLimit(ctx)
-			zone, zErr := p.client.Zones.Get(p.projectID, c.startAttributes.VMConfig.Zone).Context(ctx).Do()
-			if zErr != nil {
-				return zErr
-			}
-			c.zoneName = zone.Name
-			c.zonePinned = true
-			return nil
-		})
-
-		if err != nil {
-			return multistep.ActionHalt
-		}
-	}
->>>>>>> 681a151a
 
 	inst, err := p.buildInstance(ctx, c)
 	if err != nil {
