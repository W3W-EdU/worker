#!/usr/bin/env bash

main() {
  set -o errexit
  if [[ $DEBUG ]] ; then
    set -o xtrace
  fi

  unset TRAVIS_WORKER_DOCKER_CREDS
  unset TRAVIS_WORKER_DOCKER_DEST
  unset TRAVIS_WORKER_DOCKER_LOGIN_PASSWORD
  unset TRAVIS_WORKER_DOCKER_LOGIN_USERNAME
  unset DOCKER_CREDS
  unset DOCKER_DEST
  unset DOCKER_LOGIN_PASSWORD
  unset DOCKER_LOGIN_USERNAME

  local sudo_exe='sudo'

  if ! sudo true &>/dev/null ; then
    sudo_exe='echo not sudo'
  fi

  cd "$(dirname $(dirname ${BASH_SOURCE[0]}))"

  ${sudo_exe} mkdir -p /var/log/upstart

  echo '---> Installing travis-worker edge with tracing'
  ${sudo_exe} ./bin/travis-worker-install --trace --skip-docker-populate --edge

  /usr/local/bin/travis-worker --version

  local docker_version
  docker_version="$(docker version --format '{{.Server.Version}}')"
  if [[ ! "${docker_version}" =~ 1\.12\.[0-9] ]]; then
    echo "     ERROR: unexpected docker server version" >&2
    echo "     ERROR:   expected: 1.12.[0-9]" >&2
<<<<<<< HEAD
    docker version --format '{{.Server.Version}}'
=======
    echo "     ERROR:     actual: ${docker_version}" >&2
    docker version
>>>>>>> 0064927f
    exit 1
  fi

  if ! docker run hello-world ; then
    ${sudo_exe} tail -n 1000 /var/log/upstart/docker.log
  fi

  echo '---> Uninstalling travis-worker and docker-engine'
  ${sudo_exe} apt-get purge -y travis-worker docker-engine
  ${sudo_exe} mv -v /var/lib/docker /var/lib/docker.bak

  echo '---> Wiping logs'
  ${sudo_exe} touch /var/log/upstart/travis-worker.log
  ${sudo_exe} touch /var/log/upstart/docker.log
  ${sudo_exe} dd if=/dev/null of=/var/log/upstart/travis-worker.log
  ${sudo_exe} dd if=/dev/null of=/var/log/upstart/docker.log

  echo '---> Wiping and updating apt sources'
  find /etc/apt/sources.list.d -name '*travisci_worker*' | xargs ${sudo_exe} rm -vf
  ${sudo_exe} apt-get update

  echo '---> Installing travis-worker stable'
  ${sudo_exe} ./bin/travis-worker-install --skip-docker-populate --stable

  local docker_version
<<<<<<< HEAD
  docker_version="$(docker version --format '{{.Server.Version}}')"
  if [[ ! "${docker_version}" =~ 1\.7\.[0-9] ]]; then
    echo "     ERROR: unexpected docker server version" >&2
    echo "     ERROR:   expected: 1.12.[0-9]" >&2
    docker version --format '{{.Server.Version}}'
=======
  docker_version="$(docker version | awk '/^Server version:/ { print $3 }')"
  if [[ ! "${docker_version}" =~ 1\.7\.[0-9] ]]; then
    echo "     ERROR: unexpected docker server version" >&2
    echo "     ERROR:   expected: 1.7.[0-9]" >&2
    echo "     ERROR:     actual: ${docker_version}" >&2
    docker version
>>>>>>> 0064927f
    exit 1
  fi

  if ! docker run hello-world ; then
    ${sudo_exe} tail -n 1000 /var/log/upstart/docker.log
  fi
  ${sudo_exe} apt-get purge -y travis-worker || \
    echo "Suppressing exit $? from purge of travis-worker stable"
}

main "$@"<|MERGE_RESOLUTION|>--- conflicted
+++ resolved
@@ -35,12 +35,8 @@
   if [[ ! "${docker_version}" =~ 1\.12\.[0-9] ]]; then
     echo "     ERROR: unexpected docker server version" >&2
     echo "     ERROR:   expected: 1.12.[0-9]" >&2
-<<<<<<< HEAD
-    docker version --format '{{.Server.Version}}'
-=======
     echo "     ERROR:     actual: ${docker_version}" >&2
     docker version
->>>>>>> 0064927f
     exit 1
   fi
 
@@ -66,20 +62,12 @@
   ${sudo_exe} ./bin/travis-worker-install --skip-docker-populate --stable
 
   local docker_version
-<<<<<<< HEAD
-  docker_version="$(docker version --format '{{.Server.Version}}')"
-  if [[ ! "${docker_version}" =~ 1\.7\.[0-9] ]]; then
-    echo "     ERROR: unexpected docker server version" >&2
-    echo "     ERROR:   expected: 1.12.[0-9]" >&2
-    docker version --format '{{.Server.Version}}'
-=======
   docker_version="$(docker version | awk '/^Server version:/ { print $3 }')"
   if [[ ! "${docker_version}" =~ 1\.7\.[0-9] ]]; then
     echo "     ERROR: unexpected docker server version" >&2
     echo "     ERROR:   expected: 1.7.[0-9]" >&2
     echo "     ERROR:     actual: ${docker_version}" >&2
     docker version
->>>>>>> 0064927f
     exit 1
   fi
 
